--- conflicted
+++ resolved
@@ -7,11 +7,8 @@
     "ExprStatementTest",
     "ForStatementTest",
     "IdentifierNodeTest",
-<<<<<<< HEAD
+    "InstanceofExprTest",
     "JavaDocCommentTest",
-=======
-    "InstanceofExprTest",
->>>>>>> 5f44411d
     "MethodDefinitionTest",
     "NullObjectValueTest",
     "PrimitiveValueTest",
