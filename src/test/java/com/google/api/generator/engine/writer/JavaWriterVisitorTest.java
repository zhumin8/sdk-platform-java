// Copyright 2020 Google LLC
//
// Licensed under the Apache License, Version 2.0 (the "License");
// you may not use this file except in compliance with the License.
// You may obtain a copy of the License at
//
//      http://www.apache.org/licenses/LICENSE-2.0
//
// Unless required by applicable law or agreed to in writing, software
// distributed under the License is distributed on an "AS IS" BASIS,
// WITHOUT WARRANTIES OR CONDITIONS OF ANY KIND, either express or implied.
// See the License for the specific language governing permissions and
// limitations under the License.

package com.google.api.generator.engine.writer;

import static com.google.common.truth.Truth.assertThat;
import static junit.framework.Assert.assertEquals;

import com.google.api.generator.engine.ast.AnnotationNode;
import com.google.api.generator.engine.ast.AnonymousClassExpr;
import com.google.api.generator.engine.ast.AssignmentExpr;
import com.google.api.generator.engine.ast.BlockStatement;
import com.google.api.generator.engine.ast.ClassDefinition;
import com.google.api.generator.engine.ast.ConcreteReference;
import com.google.api.generator.engine.ast.Expr;
import com.google.api.generator.engine.ast.ExprStatement;
import com.google.api.generator.engine.ast.ForStatement;
import com.google.api.generator.engine.ast.IdentifierNode;
import com.google.api.generator.engine.ast.IfStatement;
import com.google.api.generator.engine.ast.InstanceofExpr;
import com.google.api.generator.engine.ast.MethodDefinition;
import com.google.api.generator.engine.ast.MethodInvocationExpr;
import com.google.api.generator.engine.ast.NullObjectValue;
import com.google.api.generator.engine.ast.PrimitiveValue;
import com.google.api.generator.engine.ast.Reference;
import com.google.api.generator.engine.ast.ScopeNode;
import com.google.api.generator.engine.ast.Statement;
import com.google.api.generator.engine.ast.StringObjectValue;
import com.google.api.generator.engine.ast.TernaryExpr;
import com.google.api.generator.engine.ast.ThrowExpr;
import com.google.api.generator.engine.ast.TryCatchStatement;
import com.google.api.generator.engine.ast.TypeNode;
import com.google.api.generator.engine.ast.Value;
import com.google.api.generator.engine.ast.ValueExpr;
import com.google.api.generator.engine.ast.VaporReference;
import com.google.api.generator.engine.ast.Variable;
import com.google.api.generator.engine.ast.VariableExpr;
import com.google.api.generator.engine.ast.WhileStatement;
import java.io.IOException;
import java.util.Arrays;
import java.util.HashMap;
import java.util.List;
import java.util.Map;
import java.util.concurrent.TimeoutException;
import org.junit.Before;
import org.junit.Test;

public class JavaWriterVisitorTest {
  private JavaWriterVisitor writerVisitor;

  @Before
  public void setUp() {
    writerVisitor = new JavaWriterVisitor();
  }

  @Test
  public void writeIdentifier() {
    String idName = "foobar";
    IdentifierNode.builder().setName(idName).build().accept(writerVisitor);
    assertEquals(writerVisitor.write(), idName);
  }

  @Test
  public void writePrimitiveType() {
    TypeNode intType = TypeNode.INT;
    assertThat(intType).isNotNull();
    intType.accept(writerVisitor);
    assertEquals(writerVisitor.write(), "int");
  }

  @Test
  public void writePrimitiveArrayType() {
    TypeNode byteArrayType =
        TypeNode.builder().setTypeKind(TypeNode.TypeKind.BYTE).setIsArray(true).build();
    assertThat(byteArrayType).isNotNull();
    byteArrayType.accept(writerVisitor);
    assertEquals(writerVisitor.write(), "byte[]");
  }

  @Test
  public void writeAnnotation_simple() {
    AnnotationNode annotation = AnnotationNode.OVERRIDE;
    annotation.accept(writerVisitor);
    assertEquals(writerVisitor.write(), "@Override\n");
  }

  @Test
  public void writeAnnotation_withDescription() {
    AnnotationNode annotation = AnnotationNode.withSuppressWarnings("all");
    annotation.accept(writerVisitor);
    assertEquals(writerVisitor.write(), "@SuppressWarnings(\"all\")\n");
  }

  /** =============================== EXPRESSIONS =============================== */
  @Test
  public void writeStringObjectValue() {
    StringObjectValue s = StringObjectValue.builder().setValue("\"test\"").build();
    assertEquals(s.value(), "\"test\"");
    assertEquals(s.type(), TypeNode.STRING);
  }

  @Test
  public void writeStringObjectValue_assignmentExpr() {
    Variable variable = Variable.builder().setName("x").setType(TypeNode.STRING).build();
    VariableExpr variableExpr =
        VariableExpr.builder().setVariable(variable).setIsDecl(true).build();

    Value value = StringObjectValue.withValue("\"test\"");
    Expr valueExpr = ValueExpr.builder().setValue(value).build();
    AssignmentExpr assignExpr =
        AssignmentExpr.builder().setVariableExpr(variableExpr).setValueExpr(valueExpr).build();

    assignExpr.accept(writerVisitor);
    assertEquals(writerVisitor.write(), "String x = \"test\"");
  }

  @Test
  public void writeValueExpr() {
    Value value = PrimitiveValue.builder().setType(TypeNode.INT).setValue("3").build();
    ValueExpr valueExpr = ValueExpr.builder().setValue(value).build();
    valueExpr.accept(writerVisitor);
    assertEquals(writerVisitor.write(), "3");
  }

  @Test
  public void writeVariableExpr() {
    Variable variable = Variable.builder().setName("x").setType(TypeNode.INT).build();
    VariableExpr variableExpr = VariableExpr.builder().setVariable(variable).build();

    variableExpr.accept(writerVisitor);
    assertEquals(writerVisitor.write(), "x");
  }

  @Test
  public void writeVariableExpr_nonDeclIgnoresModifiers() {
    Variable variable = Variable.builder().setName("x").setType(TypeNode.BOOLEAN).build();
    VariableExpr expr =
        VariableExpr.builder()
            .setVariable(variable)
            .setScope(ScopeNode.PUBLIC)
            .setIsStatic(true)
            .setIsFinal(true)
            .build();

    expr.accept(writerVisitor);
    assertEquals(writerVisitor.write(), "x");
  }

  @Test
  public void writeVariableExpr_basicLocalDecl() {
    Variable variable = Variable.builder().setName("x").setType(TypeNode.INT).build();
    VariableExpr expr = VariableExpr.builder().setVariable(variable).setIsDecl(true).build();

    expr.accept(writerVisitor);
    assertEquals(writerVisitor.write(), "int x");
  }

  @Test
  public void writeVariableExpr_localFinalDecl() {
    Variable variable = Variable.builder().setName("x").setType(TypeNode.BOOLEAN).build();

    VariableExpr expr =
        VariableExpr.builder().setVariable(variable).setIsFinal(true).setIsDecl(true).build();

    expr.accept(writerVisitor);
    assertEquals(writerVisitor.write(), "final boolean x");
  }

  @Test
  public void writeVariableExpr_scopedDecl() {
    IdentifierNode identifier = IdentifierNode.builder().setName("x").build();
    Variable variable = Variable.builder().setName("x").setType(TypeNode.INT).build();
    VariableExpr expr =
        VariableExpr.builder()
            .setVariable(variable)
            .setScope(ScopeNode.PRIVATE)
            .setIsDecl(true)
            .build();

    expr.accept(writerVisitor);
    assertEquals(writerVisitor.write(), "private int x");
  }

  @Test
  public void writeVariableExpr_scopedStaticFinalDecl() {
    IdentifierNode identifier = IdentifierNode.builder().setName("x").build();
    Variable variable = Variable.builder().setName("x").setType(TypeNode.BOOLEAN).build();
    VariableExpr expr =
        VariableExpr.builder()
            .setVariable(variable)
            .setIsDecl(true)
            .setScope(ScopeNode.PUBLIC)
            .setIsStatic(true)
            .setIsFinal(true)
            .build();

    expr.accept(writerVisitor);
    assertEquals(writerVisitor.write(), "public static final boolean x");
  }

  @Test
  public void writeTernaryExpr_basic() {
    Variable variable = Variable.builder().setName("x").setType(TypeNode.INT).build();
    VariableExpr variableExpr = VariableExpr.builder().setVariable(variable).build();

    Variable conditionVariable =
        Variable.builder().setName("condition").setType(TypeNode.BOOLEAN).build();
    VariableExpr conditionExpr = VariableExpr.builder().setVariable(conditionVariable).build();

    Value value1 = PrimitiveValue.builder().setType(TypeNode.INT).setValue("3").build();
    Expr thenExpr = ValueExpr.builder().setValue(value1).build();
    Value value2 = PrimitiveValue.builder().setType(TypeNode.INT).setValue("4").build();
    Expr elseExpr = ValueExpr.builder().setValue(value2).build();

    TernaryExpr ternaryExpr =
        TernaryExpr.builder()
            .setConditionExpr(conditionExpr)
            .setThenExpr(thenExpr)
            .setElseExpr(elseExpr)
            .build();
    ternaryExpr.accept(writerVisitor);
    assertThat(writerVisitor.write()).isEqualTo("condition ? 3 : 4");
  }

  @Test
  public void writeAssignmentExpr_basicValue() {
    Variable variable = Variable.builder().setName("x").setType(TypeNode.INT).build();
    VariableExpr variableExpr =
        VariableExpr.builder().setVariable(variable).setIsDecl(true).build();

    Value value = PrimitiveValue.builder().setType(TypeNode.INT).setValue("3").build();
    Expr valueExpr = ValueExpr.builder().setValue(value).build();

    AssignmentExpr assignExpr =
        AssignmentExpr.builder().setVariableExpr(variableExpr).setValueExpr(valueExpr).build();

    assignExpr.accept(writerVisitor);
    assertEquals(writerVisitor.write(), "int x = 3");
  }

  @Test
  public void writeAssignmentExpr_varToVar() {
    Variable variable = Variable.builder().setName("foobar").setType(TypeNode.INT).build();
    VariableExpr variableExpr =
        VariableExpr.builder()
            .setVariable(variable)
            .setIsStatic(true)
            .setIsFinal(true)
            .setScope(ScopeNode.PRIVATE)
            .setIsDecl(true)
            .build();

    Variable anotherVariable = Variable.builder().setName("y").setType(TypeNode.INT).build();
    Expr valueExpr = VariableExpr.builder().setVariable(anotherVariable).build();

    AssignmentExpr assignExpr =
        AssignmentExpr.builder().setVariableExpr(variableExpr).setValueExpr(valueExpr).build();

    assignExpr.accept(writerVisitor);
    assertEquals(writerVisitor.write(), "private static final int foobar = y");
  }

  @Test
  public void writeAssignmentExpr_nullObjectValueReferenceType() {
    Variable variable = Variable.builder().setName("x").setType(TypeNode.STRING).build();
    VariableExpr variableExpr =
        VariableExpr.builder().setVariable(variable).setIsDecl(true).build();

    Value value = NullObjectValue.create();
    Expr valueExpr = ValueExpr.builder().setValue(value).build();

    AssignmentExpr assignExpr =
        AssignmentExpr.builder().setVariableExpr(variableExpr).setValueExpr(valueExpr).build();

    assignExpr.accept(writerVisitor);
    assertEquals(writerVisitor.write(), "String x = null");
  }

  @Test
  public void writeMethodInvocationExpr_basic() {
    MethodInvocationExpr methodExpr =
        MethodInvocationExpr.builder().setMethodName("foobar").build();

    methodExpr.accept(writerVisitor);
    assertEquals(writerVisitor.write(), "foobar()");
  }

  @Test
  public void writeMethodInvocationExpr_staticRef() {
    MethodInvocationExpr methodExpr =
        MethodInvocationExpr.builder()
            .setMethodName("foobar")
            .setStaticReferenceName("SomeClass")
            .build();

    methodExpr.accept(writerVisitor);
    assertEquals(writerVisitor.write(), "SomeClass.foobar()");
  }

  @Test
  public void writeMethodInvocationExpr_genericWithArgs() {
    Reference mapReference =
        ConcreteReference.builder()
            .setClazz(HashMap.class)
            .setGenerics(
                Arrays.asList(
                    ConcreteReference.withClazz(String.class),
                    ConcreteReference.withClazz(Integer.class)))
            .build();
    Reference outerMapReference =
        ConcreteReference.builder()
            .setClazz(HashMap.class)
            .setGenerics(Arrays.asList(mapReference, mapReference))
            .build();

    Variable variable = Variable.builder().setType(TypeNode.INT).setName("anArg").build();
    VariableExpr varExpr = VariableExpr.builder().setVariable(variable).build();

    MethodInvocationExpr methodExpr =
        MethodInvocationExpr.builder()
            .setMethodName("foobar")
            .setGenerics(
                Arrays.asList(
                    ConcreteReference.withClazz(String.class),
                    ConcreteReference.withClazz(Double.class),
                    outerMapReference))
            .setArguments(Arrays.asList(varExpr, varExpr, varExpr))
            .setExprReferenceExpr(varExpr)
            .setReturnType(TypeNode.STRING)
            .build();

    Variable lhsVariable = Variable.builder().setType(TypeNode.STRING).setName("someStr").build();
    VariableExpr lhsVarExpr =
        VariableExpr.builder().setVariable(lhsVariable).setIsDecl(true).setIsFinal(true).build();

    AssignmentExpr assignExpr =
        AssignmentExpr.builder().setVariableExpr(lhsVarExpr).setValueExpr(methodExpr).build();

    assignExpr.accept(writerVisitor);
    assertEquals(
        writerVisitor.write(),
        "final String someStr = anArg.<String, Double, HashMap<HashMap<String, Integer>,"
            + " HashMap<String, Integer>>>foobar(anArg, anArg, anArg)");
  }

  @Test
  public void writeMethodInvocationExpr_chained() {
    Variable variable = Variable.builder().setType(TypeNode.INT).setName("libraryClient").build();
    VariableExpr varExpr = VariableExpr.builder().setVariable(variable).build();

    MethodInvocationExpr firstMethodExpr =
        MethodInvocationExpr.builder()
            .setMethodName("streamBooksCallable")
            .setExprReferenceExpr(varExpr)
            .build();
    MethodInvocationExpr secondMethodExpr =
        MethodInvocationExpr.builder()
            .setMethodName("doAnotherThing")
            .setExprReferenceExpr(firstMethodExpr)
            .build();
    MethodInvocationExpr methodExpr =
        MethodInvocationExpr.builder()
            .setMethodName("call")
            .setExprReferenceExpr(secondMethodExpr)
            .build();

    methodExpr.accept(writerVisitor);
    assertEquals(
        writerVisitor.write(), "libraryClient.streamBooksCallable().doAnotherThing().call()");
  }

  @Test
<<<<<<< HEAD
  public void writeAnonymousClassExpr_basic() {
    ConcreteReference ref = ConcreteReference.withClazz(Runnable.class);
    TypeNode type = TypeNode.withReference(ref);
    AnonymousClassExpr anonymousClassExpr = AnonymousClassExpr.builder().setType(type).build();
    anonymousClassExpr.accept(writerVisitor);
    assertEquals(writerVisitor.write(), "new Runnable() {\n}");
  }

  @Test
  public void writeAnonymousClassExpr_withStatementsMethods() {
    ConcreteReference ref = ConcreteReference.withClazz(Runnable.class);
    TypeNode type = TypeNode.withReference(ref);

    Variable variable = createVariable("s", TypeNode.STRING);
    VariableExpr variableExpr =
        VariableExpr.builder()
            .setScope(ScopeNode.PRIVATE)
            .setIsDecl(true)
            .setIsFinal(true)
            .setVariable(variable)
            .build();
    ValueExpr valueExpr = ValueExpr.builder().setValue(StringObjectValue.withValue("foo")).build();
    AssignmentExpr assignmentExpr =
        AssignmentExpr.builder().setVariableExpr(variableExpr).setValueExpr(valueExpr).build();
    ExprStatement exprStatement = ExprStatement.withExpr(assignmentExpr);

    MethodDefinition methodDefinition =
        MethodDefinition.builder()
            .setName("run")
            .setScope(ScopeNode.PUBLIC)
            .setReturnType(TypeNode.VOID)
            .setBody(
                Arrays.asList(ExprStatement.withExpr(createAssignmentExpr("x", "3", TypeNode.INT))))
            .build();
    AnonymousClassExpr anonymousClassExpr =
        AnonymousClassExpr.builder()
            .setType(type)
            .setStatements(Arrays.asList(exprStatement))
            .setMethods(Arrays.asList(methodDefinition))
            .build();
    anonymousClassExpr.accept(writerVisitor);
    String expected =
        "new Runnable() {\nprivate final String s = foo;\npublic void run() {\nint x = 3;\n}\n}";
    assertEquals(writerVisitor.write(), expected);
=======
  public void writeThrowExpr_basic() {
    TypeNode npeType =
        TypeNode.withReference(ConcreteReference.withClazz(NullPointerException.class));
    ThrowExpr throwExpr = ThrowExpr.builder().setType(npeType).build();
    throwExpr.accept(writerVisitor);
    assertEquals(writerVisitor.write(), "throw new NullPointerException()");
  }

  @Test
  public void writeThrowExpr_basicWithMessage() {
    TypeNode npeType =
        TypeNode.withReference(ConcreteReference.withClazz(NullPointerException.class));
    String message = "Some message asdf";
    ThrowExpr throwExpr = ThrowExpr.builder().setType(npeType).setMessage(message).build();
    throwExpr.accept(writerVisitor);
    assertEquals(writerVisitor.write(), "throw new NullPointerException(\"Some message asdf\")");
  }

  @Test
  public void writeInstanceofExpr() {
    Variable variable = Variable.builder().setName("x").setType(TypeNode.STRING).build();
    VariableExpr variableExpr = VariableExpr.builder().setVariable(variable).build();
    InstanceofExpr instanceofExpr =
        InstanceofExpr.builder().setCheckType(TypeNode.STRING).setExpr(variableExpr).build();
    instanceofExpr.accept(writerVisitor);
    assertEquals(writerVisitor.write(), "x instanceof String");
>>>>>>> 387c2245
  }

  /** =============================== STATEMENTS =============================== */
  @Test
  public void writeExprStatement() {
    MethodInvocationExpr methodExpr =
        MethodInvocationExpr.builder()
            .setMethodName("foobar")
            .setStaticReferenceName("SomeClass")
            .build();
    ExprStatement exprStatement = ExprStatement.withExpr(methodExpr);

    exprStatement.accept(writerVisitor);
    assertEquals(writerVisitor.write(), "SomeClass.foobar();\n");
  }

  @Test
  public void writeBlockStatement_empty() {
    BlockStatement blockStatement = BlockStatement.builder().build();
    blockStatement.accept(writerVisitor);
    assertEquals(writerVisitor.write(), "{\n}\n");
  }

  @Test
  public void writeBlockStatement_simple() {
    MethodInvocationExpr methodExpr =
        MethodInvocationExpr.builder()
            .setMethodName("foobar")
            .setStaticReferenceName("SomeClass")
            .build();
    BlockStatement blockStatement =
        BlockStatement.builder().setBody(Arrays.asList(ExprStatement.withExpr(methodExpr))).build();

    blockStatement.accept(writerVisitor);
    assertEquals(writerVisitor.write(), "{\nSomeClass.foobar();\n}\n");
  }

  @Test
  public void writeBlockStatement_static() {
    MethodInvocationExpr methodExpr =
        MethodInvocationExpr.builder()
            .setMethodName("foobar")
            .setStaticReferenceName("SomeClass")
            .build();
    BlockStatement blockStatement =
        BlockStatement.builder()
            .setIsStatic(true)
            .setBody(
                Arrays.asList(
                    ExprStatement.withExpr(methodExpr), ExprStatement.withExpr(methodExpr)))
            .build();

    blockStatement.accept(writerVisitor);
    assertEquals(writerVisitor.write(), "static {\nSomeClass.foobar();\nSomeClass.foobar();\n}\n");
  }

  @Test
  public void writeIfStatement_simple() {
    AssignmentExpr assignExpr = createAssignmentExpr("x", "3", TypeNode.INT);
    Statement assignExprStatement = ExprStatement.withExpr(assignExpr);
    List<Statement> ifBody = Arrays.asList(assignExprStatement, assignExprStatement);
    VariableExpr condExpr = createVariableExpr("condition", TypeNode.BOOLEAN);

    IfStatement ifStatement =
        IfStatement.builder().setConditionExpr(condExpr).setBody(ifBody).build();

    ifStatement.accept(writerVisitor);
    assertEquals(
        writerVisitor.write(),
        String.format("%s%s%s%s", "if (condition) {\n", "int x = 3;\n", "int x = 3;\n", "}\n"));
  }

  @Test
  public void writeIfStatement_withElse() {
    AssignmentExpr assignExpr = createAssignmentExpr("x", "3", TypeNode.INT);
    Statement assignExprStatement = ExprStatement.withExpr(assignExpr);
    List<Statement> ifBody = Arrays.asList(assignExprStatement, assignExprStatement);
    VariableExpr condExpr = createVariableExpr("condition", TypeNode.BOOLEAN);

    IfStatement ifStatement =
        IfStatement.builder()
            .setConditionExpr(condExpr)
            .setBody(ifBody)
            .setElseBody(ifBody)
            .build();

    ifStatement.accept(writerVisitor);
    assertEquals(
        writerVisitor.write(),
        String.format(
            "%s%s%s" + "%s%s%s%s",
            "if (condition) {\n",
            "int x = 3;\n",
            "int x = 3;\n",
            "} else {\n",
            "int x = 3;\n",
            "int x = 3;\n",
            "}\n"));
  }

  @Test
  public void writeIfStatement_elseIfs() {
    List<Statement> ifBody =
        Arrays.asList(
            ExprStatement.withExpr(createAssignmentExpr("x", "3", TypeNode.INT)),
            ExprStatement.withExpr(createAssignmentExpr("fooBar", "true", TypeNode.BOOLEAN)));

    VariableExpr condExprOne = createVariableExpr("condition", TypeNode.BOOLEAN);
    VariableExpr condExprTwo = createVariableExpr("fooBarCheck", TypeNode.BOOLEAN);
    VariableExpr condExprThree = createVariableExpr("anotherCondition", TypeNode.BOOLEAN);
    VariableExpr condExprFour = createVariableExpr("lookAtMe", TypeNode.BOOLEAN);

    IfStatement ifStatement =
        IfStatement.builder()
            .setConditionExpr(condExprOne)
            .setBody(ifBody)
            .addElseIf(condExprTwo, ifBody)
            .addElseIf(condExprThree, ifBody)
            .addElseIf(condExprFour, ifBody)
            .build();

    ifStatement.accept(writerVisitor);
    String expected =
        String.format(
            createLines(13),
            "if (condition) {\n",
            "int x = 3;\n",
            "boolean fooBar = true;\n",
            "} else if (fooBarCheck) {\n",
            "int x = 3;\n",
            "boolean fooBar = true;\n",
            "} else if (anotherCondition) {\n",
            "int x = 3;\n",
            "boolean fooBar = true;\n",
            "} else if (lookAtMe) {\n",
            "int x = 3;\n",
            "boolean fooBar = true;\n",
            "}\n");

    assertEquals(writerVisitor.write(), expected);
  }

  @Test
  public void writeIfStatement_nested() {
    List<Statement> ifBody =
        Arrays.asList(
            ExprStatement.withExpr(createAssignmentExpr("x", "3", TypeNode.INT)),
            ExprStatement.withExpr(createAssignmentExpr("fooBar", "true", TypeNode.BOOLEAN)));

    VariableExpr condExprOne = createVariableExpr("condition", TypeNode.BOOLEAN);
    VariableExpr condExprTwo = createVariableExpr("fooBarCheck", TypeNode.BOOLEAN);
    VariableExpr condExprThree = createVariableExpr("anotherCondition", TypeNode.BOOLEAN);
    VariableExpr condExprFour = createVariableExpr("lookAtMe", TypeNode.BOOLEAN);

    IfStatement nestedTwoIfStatement =
        IfStatement.builder()
            .setConditionExpr(condExprThree)
            .setBody(ifBody)
            .setElseBody(ifBody)
            .build();
    IfStatement nestedOneIfStatement =
        IfStatement.builder()
            .setConditionExpr(condExprTwo)
            .setBody(
                Arrays.asList(
                    ExprStatement.withExpr(createAssignmentExpr("anInt", "10", TypeNode.INT)),
                    nestedTwoIfStatement))
            .build();
    IfStatement nestedZeroIfStatement =
        IfStatement.builder()
            .setConditionExpr(condExprOne)
            .setBody(Arrays.asList(nestedOneIfStatement))
            .addElseIf(condExprFour, ifBody)
            .build();

    IfStatement ifStatement =
        IfStatement.builder()
            .setConditionExpr(condExprOne)
            .setBody(Arrays.asList(nestedZeroIfStatement))
            .build();

    ifStatement.accept(writerVisitor);

    String expected =
        String.format(
            createLines(17),
            "if (condition) {\n",
            "if (condition) {\n",
            "if (fooBarCheck) {\n",
            "int anInt = 10;\n",
            "if (anotherCondition) {\n",
            "int x = 3;\n",
            "boolean fooBar = true;\n",
            "} else {\n",
            "int x = 3;\n",
            "boolean fooBar = true;\n",
            "}\n",
            "}\n",
            "} else if (lookAtMe) {\n",
            "int x = 3;\n",
            "boolean fooBar = true;\n",
            "}\n",
            "}\n");
    assertEquals(writerVisitor.write(), expected);
  }

  @Test
  public void writeWhileStatement_simple() {
    AssignmentExpr assignExpr = createAssignmentExpr("x", "3", TypeNode.INT);
    Statement assignExprStatement = ExprStatement.withExpr(assignExpr);
    List<Statement> whileBody = Arrays.asList(assignExprStatement, assignExprStatement);
    VariableExpr condExpr = createVariableExpr("condition", TypeNode.BOOLEAN);

    WhileStatement whileStatement =
        WhileStatement.builder().setConditionExpr(condExpr).setBody(whileBody).build();

    whileStatement.accept(writerVisitor);
    assertThat(writerVisitor.write())
        .isEqualTo(
            String.format(
                "%s%s%s%s", "while (condition) {\n", "int x = 3;\n", "int x = 3;\n", "}\n"));
  }

  @Test
  public void writeForStatement() {
    AssignmentExpr assignExpr = createAssignmentExpr("x", "3", TypeNode.INT);
    Statement assignExprStatement = ExprStatement.withExpr(assignExpr);
    List<Statement> body = Arrays.asList(assignExprStatement, assignExprStatement);

    VariableExpr varDeclExpr = createVariableDeclExpr("str", TypeNode.STRING);
    Expr collectionExpr = MethodInvocationExpr.builder().setMethodName("getSomeStrings").build();

    ForStatement forStatement =
        ForStatement.builder()
            .setLocalVariableExpr(varDeclExpr)
            .setCollectionExpr(collectionExpr)
            .setBody(body)
            .build();

    forStatement.accept(writerVisitor);
    assertEquals(
        writerVisitor.write(),
        String.format(
            "%s%s%s%s",
            "for (String str : getSomeStrings()) {\n", "int x = 3;\n", "int x = 3;\n", "}\n"));
  }

  @Test
  public void writeTryCatchStatement_simple() {
    Reference exceptionReference = ConcreteReference.withClazz(IllegalArgumentException.class);
    TypeNode type = TypeNode.withReference(exceptionReference);
    VariableExpr variableExpr =
        VariableExpr.builder().setVariable(createVariable("e", type)).setIsDecl(true).build();

    TryCatchStatement tryCatch =
        TryCatchStatement.builder()
            .setTryBody(
                Arrays.asList(ExprStatement.withExpr(createAssignmentExpr("x", "3", TypeNode.INT))))
            .setCatchVariableExpr(variableExpr)
            .build();

    tryCatch.accept(writerVisitor);
    assertEquals(
        writerVisitor.write(),
        String.format(
            "%s%s%s%s",
            "try {\n", "int x = 3;\n", "} catch (IllegalArgumentException e) {\n", "}\n"));
  }

  @Test
  public void writeTryCatchStatement_withResources() {
    Reference exceptionReference = ConcreteReference.withClazz(IllegalArgumentException.class);
    TypeNode type = TypeNode.withReference(exceptionReference);
    VariableExpr variableExpr =
        VariableExpr.builder().setVariable(createVariable("e", type)).setIsDecl(true).build();

    TryCatchStatement tryCatch =
        TryCatchStatement.builder()
            .setTryResourceExpr(createAssignmentExpr("aBool", "false", TypeNode.BOOLEAN))
            .setTryBody(
                Arrays.asList(ExprStatement.withExpr(createAssignmentExpr("y", "4", TypeNode.INT))))
            .setCatchVariableExpr(variableExpr)
            .setCatchBody(
                Arrays.asList(
                    ExprStatement.withExpr(createAssignmentExpr("foobar", "123", TypeNode.INT))))
            .build();

    tryCatch.accept(writerVisitor);
    assertEquals(
        writerVisitor.write(),
        String.format(
            "%s%s%s%s%s",
            "try (boolean aBool = false) {\n",
            "int y = 4;\n",
            "} catch (IllegalArgumentException e) {\n",
            "int foobar = 123;\n",
            "}\n"));
  }

  @Test
  public void writeTryCatchStatement_sampleCodeNoCatch() {
    Reference exceptionReference = ConcreteReference.withClazz(IllegalArgumentException.class);
    TypeNode type = TypeNode.withReference(exceptionReference);
    VariableExpr variableExpr =
        VariableExpr.builder().setVariable(createVariable("e", type)).setIsDecl(true).build();

    TryCatchStatement tryCatch =
        TryCatchStatement.builder()
            .setTryBody(
                Arrays.asList(ExprStatement.withExpr(createAssignmentExpr("x", "3", TypeNode.INT))))
            .setIsSampleCode(true)
            .build();

    tryCatch.accept(writerVisitor);
    assertEquals(writerVisitor.write(), String.format("%s%s%s", "try {\n", "int x = 3;\n", "}\n"));
  }

  @Test
  public void writeTryCatchStatement_sampleCodeWithCatch() {
    Reference exceptionReference = ConcreteReference.withClazz(IllegalArgumentException.class);
    TypeNode type = TypeNode.withReference(exceptionReference);
    VariableExpr variableExpr =
        VariableExpr.builder().setVariable(createVariable("e", type)).setIsDecl(true).build();

    TryCatchStatement tryCatch =
        TryCatchStatement.builder()
            .setIsSampleCode(true)
            .setTryResourceExpr(createAssignmentExpr("aBool", "false", TypeNode.BOOLEAN))
            .setTryBody(
                Arrays.asList(ExprStatement.withExpr(createAssignmentExpr("y", "4", TypeNode.INT))))
            .setCatchVariableExpr(variableExpr)
            .setCatchBody(
                Arrays.asList(
                    ExprStatement.withExpr(createAssignmentExpr("foobar", "123", TypeNode.INT))))
            .build();

    tryCatch.accept(writerVisitor);
    assertEquals(
        writerVisitor.write(),
        String.format(
            "%s%s%s%s%s",
            "try (boolean aBool = false) {\n",
            "int y = 4;\n",
            "} catch (IllegalArgumentException e) {\n",
            "int foobar = 123;\n",
            "}\n"));
  }

  @Test
  public void writeMethodDefinition_basic() {
    MethodDefinition methodDefinition =
        MethodDefinition.builder()
            .setName("close")
            .setScope(ScopeNode.PUBLIC)
            .setReturnType(TypeNode.VOID)
            .setBody(
                Arrays.asList(ExprStatement.withExpr(createAssignmentExpr("x", "3", TypeNode.INT))))
            .build();

    methodDefinition.accept(writerVisitor);
    assertEquals(
        writerVisitor.write(),
        String.format("%s%s%s", "public void close() {\n", "int x = 3;\n", "}\n"));
  }

  @Test
  public void writeMethodDefinition_constructor() {
    TypeNode returnType =
        TypeNode.withReference(
            VaporReference.builder()
                .setName("LibrarySettings")
                .setPakkage("com.google.example.library.v1")
                .build());
    MethodDefinition methodDefinition =
        MethodDefinition.constructorBuilder()
            .setScope(ScopeNode.PUBLIC)
            .setReturnType(returnType)
            .build();

    methodDefinition.accept(writerVisitor);
    assertEquals(writerVisitor.write(), "public LibrarySettings() {\n}\n");
  }

  @Test
  public void writeMethodDefinition_basicEmptyBody() {
    MethodDefinition methodDefinition =
        MethodDefinition.builder()
            .setName("close")
            .setScope(ScopeNode.PUBLIC)
            .setReturnType(TypeNode.VOID)
            .build();

    methodDefinition.accept(writerVisitor);
    assertEquals(writerVisitor.write(), "public void close() {\n}\n");
  }

  @Test
  public void writeMethodDefinition_basicAbstract() {
    MethodDefinition methodDefinition =
        MethodDefinition.builder()
            .setName("close")
            .setIsAbstract(true)
            .setScope(ScopeNode.PUBLIC)
            .setReturnType(TypeNode.VOID)
            .setBody(
                Arrays.asList(ExprStatement.withExpr(createAssignmentExpr("x", "3", TypeNode.INT))))
            .build();

    methodDefinition.accept(writerVisitor);
    assertEquals(
        writerVisitor.write(),
        String.format("%s%s%s", "public abstract void close() {\n", "int x = 3;\n", "}\n"));
  }

  @Test
  public void writeMethodDefinition_basicAbstractEmptyBody() {
    MethodDefinition methodDefinition =
        MethodDefinition.builder()
            .setName("close")
            .setIsAbstract(true)
            .setScope(ScopeNode.PUBLIC)
            .setReturnType(TypeNode.VOID)
            .build();

    methodDefinition.accept(writerVisitor);
    assertEquals(writerVisitor.write(), "public abstract void close();\n");
  }

  @Test
  public void writeMethodDefinition_withArgumentsAndReturnExpr() {
    ValueExpr returnExpr =
        ValueExpr.builder()
            .setValue(PrimitiveValue.builder().setType(TypeNode.INT).setValue("3").build())
            .build();
    List<VariableExpr> arguments =
        Arrays.asList(
            VariableExpr.builder()
                .setVariable(createVariable("x", TypeNode.INT))
                .setIsDecl(true)
                .build(),
            VariableExpr.builder()
                .setVariable(createVariable("y", TypeNode.INT))
                .setIsDecl(true)
                .build());
    MethodDefinition methodDefinition =
        MethodDefinition.builder()
            .setName("close")
            .setScope(ScopeNode.PUBLIC)
            .setReturnType(TypeNode.INT)
            .setArguments(arguments)
            .setReturnExpr(returnExpr)
            .setBody(
                Arrays.asList(
                    ExprStatement.withExpr(
                        createAssignmentExpr("foobar", "false", TypeNode.BOOLEAN))))
            .build();

    methodDefinition.accept(writerVisitor);
    assertEquals(
        writerVisitor.write(),
        String.format(
            "%s%s%s%s",
            "public int close(int x, int y) {\n",
            "boolean foobar = false;\n",
            "return 3;\n",
            "}\n"));
  }

  @Test
  public void writeMethodDefinition_withAnnotationsAndThrows() {
    ValueExpr returnExpr =
        ValueExpr.builder()
            .setValue(PrimitiveValue.builder().setType(TypeNode.INT).setValue("3").build())
            .build();
    List<VariableExpr> arguments =
        Arrays.asList(
            VariableExpr.builder()
                .setVariable(createVariable("valOne", TypeNode.STRING))
                .setIsDecl(true)
                .build(),
            VariableExpr.builder()
                .setVariable(createVariable("valTwo", TypeNode.BOOLEAN))
                .setIsDecl(true)
                .build());
    MethodDefinition methodDefinition =
        MethodDefinition.builder()
            .setName("close")
            .setIsOverride(true)
            .setIsFinal(true)
            .setIsStatic(true)
            .setScope(ScopeNode.PROTECTED)
            .setReturnType(TypeNode.INT)
            .setThrowsExceptions(
                Arrays.asList(
                    TypeNode.withExceptionClazz(IOException.class),
                    TypeNode.withExceptionClazz(TimeoutException.class),
                    TypeNode.withExceptionClazz(InterruptedException.class)))
            .setArguments(arguments)
            .setReturnExpr(returnExpr)
            .setAnnotations(
                Arrays.asList(
                    AnnotationNode.withSuppressWarnings("all"), AnnotationNode.DEPRECATED))
            .setBody(
                Arrays.asList(
                    createForStatement(),
                    ExprStatement.withExpr(
                        createAssignmentExpr("foobar", "false", TypeNode.BOOLEAN))))
            .build();

    methodDefinition.accept(writerVisitor);
    assertEquals(
        writerVisitor.write(),
        String.format(
            createLines(10),
            "@SuppressWarnings(\"all\")\n",
            "@Deprecated\n",
            "@Override\n",
            "protected static final int close(String valOne, boolean valTwo) throws"
                + " IOException, TimeoutException, InterruptedException {\n",
            "for (String str : getSomeStrings()) {\n",
            "boolean aBool = false;\n",
            "}\n",
            "boolean foobar = false;\n",
            "return 3;\n",
            "}\n"));
  }

  @Test
  public void writeClassDefinition_basic() {
    ClassDefinition classDef =
        ClassDefinition.builder()
            .setPackageString("com.google.example.library.v1.stub")
            .setName("LibraryServiceStub")
            .setScope(ScopeNode.PUBLIC)
            .build();

    classDef.accept(writerVisitor);
    assertEquals(
        writerVisitor.write(),
        String.format(
            createLines(4),
            "package com.google.example.library.v1.stub;\n",
            "\n",
            "public class LibraryServiceStub {\n",
            "}"));
  }

  @Test
  public void writeClassDefinition_withAnnotationsExtendsAndImplements() {
    ClassDefinition classDef =
        ClassDefinition.builder()
            .setPackageString("com.google.example.library.v1.stub")
            .setName("LibraryServiceStub")
            .setScope(ScopeNode.PUBLIC)
            .setIsFinal(true)
            .setAnnotations(
                Arrays.asList(
                    AnnotationNode.DEPRECATED, AnnotationNode.withSuppressWarnings("all")))
            .setExtendsType(TypeNode.STRING)
            .setImplementsTypes(
                Arrays.asList(
                    TypeNode.withReference(ConcreteReference.withClazz(Appendable.class)),
                    TypeNode.withReference(ConcreteReference.withClazz(Cloneable.class)),
                    TypeNode.withReference(ConcreteReference.withClazz(Readable.class))))
            .build();

    classDef.accept(writerVisitor);
    assertEquals(
        writerVisitor.write(),
        String.format(
            createLines(6),
            "package com.google.example.library.v1.stub;\n",
            "\n",
            "@Deprecated\n",
            "@SuppressWarnings(\"all\")\n",
            "public final class LibraryServiceStub extends String implements Appendable,"
                + " Cloneable, Readable {\n",
            "}"));
  }

  @Test
  public void writeClassDefinition_statementsAndMethods() {
    List<Reference> subGenerics =
        Arrays.asList(
            ConcreteReference.withClazz(String.class),
            ConcreteReference.withClazz(MethodDefinition.class));
    Reference mapEntryReference =
        ConcreteReference.builder().setClazz(Map.Entry.class).setGenerics(subGenerics).build();
    List<Reference> generics =
        Arrays.asList(ConcreteReference.withClazz(ClassDefinition.class), mapEntryReference);
    Reference mapReference =
        ConcreteReference.builder().setClazz(Map.class).setGenerics(generics).build();

    List<Statement> statements =
        Arrays.asList(
            ExprStatement.withExpr(
                VariableExpr.builder()
                    .setVariable(
                        createVariable(
                            "x",
                            TypeNode.withReference(
                                ConcreteReference.withClazz(AssignmentExpr.class))))
                    .setIsDecl(true)
                    .setScope(ScopeNode.PRIVATE)
                    .build()),
            ExprStatement.withExpr(
                VariableExpr.builder()
                    .setVariable(createVariable("y", TypeNode.withReference(mapReference)))
                    .setIsDecl(true)
                    .setScope(ScopeNode.PROTECTED)
                    .build()));

    MethodDefinition methodOne =
        MethodDefinition.builder()
            .setName("open")
            .setScope(ScopeNode.PUBLIC)
            .setReturnType(TypeNode.BOOLEAN)
            .setReturnExpr(
                ValueExpr.builder()
                    .setValue(
                        PrimitiveValue.builder().setType(TypeNode.BOOLEAN).setValue("true").build())
                    .build())
            .build();

    MethodDefinition methodTwo =
        MethodDefinition.builder()
            .setName("close")
            .setScope(ScopeNode.PUBLIC)
            .setReturnType(TypeNode.VOID)
            .setBody(
                Arrays.asList(
                    ExprStatement.withExpr(
                        createAssignmentExpr("foobar", "false", TypeNode.BOOLEAN))))
            .build();

    List<MethodDefinition> methods = Arrays.asList(methodOne, methodTwo);

    ClassDefinition nestedClassDef =
        ClassDefinition.builder()
            .setName("IAmANestedClass")
            .setIsNested(true)
            .setScope(ScopeNode.PRIVATE)
            .setIsStatic(true)
            .setMethods(Arrays.asList(methodOne))
            .build();

    ClassDefinition classDef =
        ClassDefinition.builder()
            .setPackageString("com.google.example.library.v1.stub")
            .setName("LibraryServiceStub")
            .setScope(ScopeNode.PUBLIC)
            .setStatements(statements)
            .setMethods(methods)
            .setNestedClasses(Arrays.asList(nestedClassDef))
            .build();

    classDef.accept(writerVisitor);
    assertEquals(
        writerVisitor.write(),
        String.format(
            createLines(23),
            "package com.google.example.library.v1.stub;\n",
            "\n",
            "import com.google.api.generator.engine.ast.AssignmentExpr;\n",
            "import com.google.api.generator.engine.ast.ClassDefinition;\n",
            "import com.google.api.generator.engine.ast.MethodDefinition;\n",
            "import java.util.Map;\n",
            "\n",
            "public class LibraryServiceStub {\n",
            "private AssignmentExpr x;\n",
            "protected Map<ClassDefinition, Map.Entry<String, MethodDefinition>> y;\n",
            "public boolean open() {\n",
            "return true;\n",
            "}\n",
            "public void close() {\n",
            "boolean foobar = false;\n",
            "}\n",
            "\n",
            "private static class IAmANestedClass {\n",
            "public boolean open() {\n",
            "return true;\n",
            "}\n",
            "}\n",
            "}"));
  }

  private static String createLines(int numLines) {
    return new String(new char[numLines]).replace("\0", "%s");
  }

  private static AssignmentExpr createAssignmentExpr(
      String variableName, String value, TypeNode type) {
    VariableExpr variableExpr = createVariableDeclExpr(variableName, type);
    Value val = PrimitiveValue.builder().setType(type).setValue(value).build();
    Expr valueExpr = ValueExpr.builder().setValue(val).build();
    return AssignmentExpr.builder().setVariableExpr(variableExpr).setValueExpr(valueExpr).build();
  }

  private static VariableExpr createVariableExpr(String variableName, TypeNode type) {
    return createVariableExpr(variableName, type, false);
  }

  private static VariableExpr createVariableDeclExpr(String variableName, TypeNode type) {
    return createVariableExpr(variableName, type, true);
  }

  private static VariableExpr createVariableExpr(
      String variableName, TypeNode type, boolean isDecl) {
    return VariableExpr.builder()
        .setVariable(createVariable(variableName, type))
        .setIsDecl(isDecl)
        .build();
  }

  private static Variable createVariable(String variableName, TypeNode type) {
    return Variable.builder().setName(variableName).setType(type).build();
  }

  private static ForStatement createForStatement() {
    Expr collectionExpr = MethodInvocationExpr.builder().setMethodName("getSomeStrings").build();
    ExprStatement assignExprStatement =
        ExprStatement.withExpr(createAssignmentExpr("aBool", "false", TypeNode.BOOLEAN));
    List<Statement> body = Arrays.asList(assignExprStatement);
    return ForStatement.builder()
        .setLocalVariableExpr(createVariableDeclExpr("str", TypeNode.STRING))
        .setCollectionExpr(collectionExpr)
        .setBody(body)
        .build();
  }
}<|MERGE_RESOLUTION|>--- conflicted
+++ resolved
@@ -381,7 +381,6 @@
   }
 
   @Test
-<<<<<<< HEAD
   public void writeAnonymousClassExpr_basic() {
     ConcreteReference ref = ConcreteReference.withClazz(Runnable.class);
     TypeNode type = TypeNode.withReference(ref);
@@ -426,7 +425,9 @@
     String expected =
         "new Runnable() {\nprivate final String s = foo;\npublic void run() {\nint x = 3;\n}\n}";
     assertEquals(writerVisitor.write(), expected);
-=======
+  }
+  
+  @Test
   public void writeThrowExpr_basic() {
     TypeNode npeType =
         TypeNode.withReference(ConcreteReference.withClazz(NullPointerException.class));
@@ -453,7 +454,6 @@
         InstanceofExpr.builder().setCheckType(TypeNode.STRING).setExpr(variableExpr).build();
     instanceofExpr.accept(writerVisitor);
     assertEquals(writerVisitor.write(), "x instanceof String");
->>>>>>> 387c2245
   }
 
   /** =============================== STATEMENTS =============================== */
