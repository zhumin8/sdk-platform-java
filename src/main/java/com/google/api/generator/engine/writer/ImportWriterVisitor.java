--- conflicted
+++ resolved
@@ -137,10 +137,11 @@
   }
 
   @Override
-<<<<<<< HEAD
   public void visit(AnonymousClassExpr anonymousClassExpr) {
     // Do nothing
-=======
+  }
+  
+  @Override
   public void visit(ThrowExpr throwExpr) {
     throwExpr.type().accept(this);
   }
@@ -149,7 +150,6 @@
   public void visit(InstanceofExpr instanceofExpr) {
     instanceofExpr.expr().accept(this);
     instanceofExpr.checkType().accept(this);
->>>>>>> 387c2245
   }
 
   /** =============================== STATEMENTS =============================== */
