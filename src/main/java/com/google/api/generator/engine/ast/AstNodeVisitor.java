// Copyright 2020 Google LLC
//
// Licensed under the Apache License, Version 2.0 (the "License");
// you may not use this file except in compliance with the License.
// You may obtain a copy of the License at
//
//      http://www.apache.org/licenses/LICENSE-2.0
//
// Unless required by applicable law or agreed to in writing, software
// distributed under the License is distributed on an "AS IS" BASIS,
// WITHOUT WARRANTIES OR CONDITIONS OF ANY KIND, either express or implied.
// See the License for the specific language governing permissions and
// limitations under the License.

package com.google.api.generator.engine.ast;

public interface AstNodeVisitor {
  /** Writes the syntatically-correct Java code representation of this node. */
  public void visit(IdentifierNode identifier);

  public void visit(TypeNode type);

  public void visit(ScopeNode scope);

  /** =============================== EXPRESSIONS =============================== */
  public void visit(ValueExpr valueExpr);

  public void visit(VariableExpr variableExpr);

  public void visit(AssignmentExpr assignmentExpr);

<<<<<<< HEAD
  /** =============================== COMMENT =============================== */
  public String visit(LineComment lineComment) throws Exception;

  public String visit(BlockComment blockComment) throws Exception;

  public String visit(JavaDocComment javaDocComment) throws Exception;
=======
  public void visit(MethodInvocationExpr methodInvocationExpr);

  /** =============================== STATEMENTS =============================== */
  public void visit(ExprStatement exprStatement);

  public void visit(IfStatement ifStatement);

  public void visit(ForStatement forStatement);
>>>>>>> 91a9cb9c
}<|MERGE_RESOLUTION|>--- conflicted
+++ resolved
@@ -28,16 +28,15 @@
   public void visit(VariableExpr variableExpr);
 
   public void visit(AssignmentExpr assignmentExpr);
+  
+  public void visit(MethodInvocationExpr methodInvocationExpr);
 
-<<<<<<< HEAD
   /** =============================== COMMENT =============================== */
   public String visit(LineComment lineComment) throws Exception;
 
   public String visit(BlockComment blockComment) throws Exception;
 
   public String visit(JavaDocComment javaDocComment) throws Exception;
-=======
-  public void visit(MethodInvocationExpr methodInvocationExpr);
 
   /** =============================== STATEMENTS =============================== */
   public void visit(ExprStatement exprStatement);
@@ -45,5 +44,4 @@
   public void visit(IfStatement ifStatement);
 
   public void visit(ForStatement forStatement);
->>>>>>> 91a9cb9c
 }