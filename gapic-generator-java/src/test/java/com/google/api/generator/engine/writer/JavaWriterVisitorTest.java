// Copyright 2020 Google LLC
//
// Licensed under the Apache License, Version 2.0 (the "License");
// you may not use this file except in compliance with the License.
// You may obtain a copy of the License at
//
//      http://www.apache.org/licenses/LICENSE-2.0
//
// Unless required by applicable law or agreed to in writing, software
// distributed under the License is distributed on an "AS IS" BASIS,
// WITHOUT WARRANTIES OR CONDITIONS OF ANY KIND, either express or implied.
// See the License for the specific language governing permissions and
// limitations under the License.

package com.google.api.generator.engine.writer;

import static com.google.common.truth.Truth.assertThat;
import static junit.framework.Assert.assertEquals;

import com.google.api.generator.engine.ast.AnnotationNode;
import com.google.api.generator.engine.ast.AssignmentExpr;
import com.google.api.generator.engine.ast.ClassDefinition;
import com.google.api.generator.engine.ast.Expr;
import com.google.api.generator.engine.ast.ExprStatement;
import com.google.api.generator.engine.ast.ForStatement;
import com.google.api.generator.engine.ast.IdentifierNode;
import com.google.api.generator.engine.ast.IfStatement;
import com.google.api.generator.engine.ast.MethodDefinition;
import com.google.api.generator.engine.ast.MethodInvocationExpr;
import com.google.api.generator.engine.ast.PrimitiveValue;
import com.google.api.generator.engine.ast.Reference;
import com.google.api.generator.engine.ast.ScopeNode;
import com.google.api.generator.engine.ast.Statement;
import com.google.api.generator.engine.ast.StringObjectValue;
import com.google.api.generator.engine.ast.TryCatchStatement;
import com.google.api.generator.engine.ast.TypeNode;
import com.google.api.generator.engine.ast.Value;
import com.google.api.generator.engine.ast.ValueExpr;
import com.google.api.generator.engine.ast.Variable;
import com.google.api.generator.engine.ast.VariableExpr;
import com.google.api.generator.engine.ast.WhileStatement;
import java.io.IOException;
import java.util.Arrays;
import java.util.HashMap;
import java.util.List;
import java.util.Map;
import java.util.concurrent.TimeoutException;
import org.junit.Before;
import org.junit.Test;

public class JavaWriterVisitorTest {
  private JavaWriterVisitor writerVisitor;

  @Before
  public void setUp() {
    writerVisitor = new JavaWriterVisitor();
  }

  @Test
  public void writeIdentifier() {
    String idName = "foobar";
    IdentifierNode.builder().setName(idName).build().accept(writerVisitor);
    assertThat(writerVisitor.write()).isEqualTo(idName);
  }

  @Test
  public void writePrimitiveType() {
    TypeNode intType = TypeNode.INT;
    assertThat(intType).isNotNull();
    intType.accept(writerVisitor);
    assertThat(writerVisitor.write()).isEqualTo("int");
  }

  @Test
  public void writePrimitiveArrayType() {
    TypeNode byteArrayType =
        TypeNode.builder().setTypeKind(TypeNode.TypeKind.BYTE).setIsArray(true).build();
    assertThat(byteArrayType).isNotNull();
    byteArrayType.accept(writerVisitor);
    assertThat(writerVisitor.write()).isEqualTo("byte[]");
  }

  @Test
  public void writeAnnotation_simple() {
    AnnotationNode annotation = AnnotationNode.OVERRIDE;
    annotation.accept(writerVisitor);
    assertEquals(writerVisitor.write(), "@Override\n");
  }

  @Test
  public void writeAnnotation_withDescription() {
    AnnotationNode annotation = AnnotationNode.withSuppressWarnings("all");
    annotation.accept(writerVisitor);
    assertEquals(writerVisitor.write(), "@SuppressWarnings(\"all\")\n");
  }

  /** =============================== EXPRESSIONS =============================== */

  @Test
<<<<<<< HEAD
  public void writeStringObjectValue_assigenmentExpr() {
    IdentifierNode identifier = IdentifierNode.builder().setName("x").build();
    Variable variable = Variable.builder().setIdentifier(identifier).setType(TypeNode.STRING).build();
=======
  public void writeStringObjectValue_assignmentExpr() {
    Variable variable = Variable.builder().setName("x").setType(TypeNode.STRING).build();
>>>>>>> 7d90a07f
    VariableExpr variableExpr =
        VariableExpr.builder().setVariable(variable).setIsDecl(true).build();

    Value value = StringObjectValue.withValue("test");
    Expr valueExpr = ValueExpr.builder().setValue(value).build();
    AssignmentExpr assignExpr =
        AssignmentExpr.builder().setVariableExpr(variableExpr).setValueExpr(valueExpr).build();

    assignExpr.accept(writerVisitor);
    assertThat(writerVisitor.write()).isEqualTo("String x = \"test\"");
  }

  @Test
  public void writeValueExpr() {
    Value value = PrimitiveValue.builder().setType(TypeNode.INT).setValue("3").build();
    ValueExpr valueExpr = ValueExpr.builder().setValue(value).build();
    valueExpr.accept(writerVisitor);
    assertThat(writerVisitor.write()).isEqualTo("3");
  }

  @Test
  public void writeVariableExpr() {
    Variable variable = Variable.builder().setName("x").setType(TypeNode.INT).build();
    VariableExpr variableExpr = VariableExpr.builder().setVariable(variable).build();

    variableExpr.accept(writerVisitor);
    assertThat(writerVisitor.write()).isEqualTo("x");
  }

  @Test
  public void writeVariableExpr_nonDeclIgnoresModifiers() {
    Variable variable = Variable.builder().setName("x").setType(TypeNode.BOOLEAN).build();
    VariableExpr expr =
        VariableExpr.builder()
            .setVariable(variable)
            .setScope(ScopeNode.PUBLIC)
            .setIsStatic(true)
            .setIsFinal(true)
            .build();

    expr.accept(writerVisitor);
    assertThat(writerVisitor.write()).isEqualTo("x");
  }

  @Test
  public void writeVariableExpr_basicLocalDecl() {
    Variable variable = Variable.builder().setName("x").setType(TypeNode.INT).build();
    VariableExpr expr = VariableExpr.builder().setVariable(variable).setIsDecl(true).build();

    expr.accept(writerVisitor);
    assertThat(writerVisitor.write()).isEqualTo("int x");
  }

  @Test
  public void writeVariableExpr_localFinalDecl() {
    Variable variable = Variable.builder().setName("x").setType(TypeNode.BOOLEAN).build();

    VariableExpr expr =
        VariableExpr.builder().setVariable(variable).setIsFinal(true).setIsDecl(true).build();

    expr.accept(writerVisitor);
    assertThat(writerVisitor.write()).isEqualTo("final boolean x");
  }

  @Test
  public void writeVariableExpr_scopedDecl() {
    IdentifierNode identifier = IdentifierNode.builder().setName("x").build();
    Variable variable = Variable.builder().setName("x").setType(TypeNode.INT).build();
    VariableExpr expr =
        VariableExpr.builder()
            .setVariable(variable)
            .setScope(ScopeNode.PRIVATE)
            .setIsDecl(true)
            .build();

    expr.accept(writerVisitor);
    assertThat(writerVisitor.write()).isEqualTo("private int x");
  }

  @Test
  public void writeVariableExpr_scopedStaticFinalDecl() {
    IdentifierNode identifier = IdentifierNode.builder().setName("x").build();
    Variable variable = Variable.builder().setName("x").setType(TypeNode.BOOLEAN).build();
    VariableExpr expr =
        VariableExpr.builder()
            .setVariable(variable)
            .setIsDecl(true)
            .setScope(ScopeNode.PUBLIC)
            .setIsStatic(true)
            .setIsFinal(true)
            .build();

    expr.accept(writerVisitor);
    assertThat(writerVisitor.write()).isEqualTo("public static final boolean x");
  }

  @Test
  public void writeAssignmentExpr_basicValue() {
    Variable variable = Variable.builder().setName("x").setType(TypeNode.INT).build();
    VariableExpr variableExpr =
        VariableExpr.builder().setVariable(variable).setIsDecl(true).build();

    Value value = PrimitiveValue.builder().setType(TypeNode.INT).setValue("3").build();
    Expr valueExpr = ValueExpr.builder().setValue(value).build();

    AssignmentExpr assignExpr =
        AssignmentExpr.builder().setVariableExpr(variableExpr).setValueExpr(valueExpr).build();

    assignExpr.accept(writerVisitor);
    assertThat(writerVisitor.write()).isEqualTo("int x = 3");
  }

  @Test
  public void writeAssignmentExpr_varToVar() {
    Variable variable = Variable.builder().setName("foobar").setType(TypeNode.INT).build();
    VariableExpr variableExpr =
        VariableExpr.builder()
            .setVariable(variable)
            .setIsStatic(true)
            .setIsFinal(true)
            .setScope(ScopeNode.PRIVATE)
            .setIsDecl(true)
            .build();

    Variable anotherVariable = Variable.builder().setName("y").setType(TypeNode.INT).build();
    Expr valueExpr = VariableExpr.builder().setVariable(anotherVariable).build();

    AssignmentExpr assignExpr =
        AssignmentExpr.builder().setVariableExpr(variableExpr).setValueExpr(valueExpr).build();

    assignExpr.accept(writerVisitor);
    assertThat(writerVisitor.write()).isEqualTo("private static final int foobar = y");
  }

  @Test
  public void writeMethodInvocationExpr_basic() {
    MethodInvocationExpr methodExpr =
        MethodInvocationExpr.builder().setMethodName("foobar").build();

    methodExpr.accept(writerVisitor);
    assertThat(writerVisitor.write()).isEqualTo("foobar()");
  }

  @Test
  public void writeMethodInvocationExpr_staticRef() {
    MethodInvocationExpr methodExpr =
        MethodInvocationExpr.builder()
            .setMethodName("foobar")
            .setStaticReferenceName("SomeClass")
            .build();

    methodExpr.accept(writerVisitor);
    assertThat(writerVisitor.write()).isEqualTo("SomeClass.foobar()");
  }

  @Test
  public void writeMethodInvocationExpr_genericWithArgs() {
    Reference mapReference =
        Reference.builder()
            .setClazz(HashMap.class)
            .setGenerics(
                Arrays.asList(
                    Reference.withClazz(String.class), Reference.withClazz(Integer.class)))
            .build();
    Reference outerMapReference =
        Reference.builder()
            .setClazz(HashMap.class)
            .setGenerics(Arrays.asList(mapReference, mapReference))
            .build();

    Variable variable = Variable.builder().setType(TypeNode.INT).setName("anArg").build();
    VariableExpr varExpr = VariableExpr.builder().setVariable(variable).build();

    MethodInvocationExpr methodExpr =
        MethodInvocationExpr.builder()
            .setMethodName("foobar")
            .setGenerics(
                Arrays.asList(
                    Reference.withClazz(String.class),
                    Reference.withClazz(Double.class),
                    outerMapReference))
            .setArguments(Arrays.asList(varExpr, varExpr, varExpr))
            .setExprReferenceExpr(varExpr)
            .setReturnType(TypeNode.STRING)
            .build();

    Variable lhsVariable = Variable.builder().setType(TypeNode.STRING).setName("someStr").build();
    VariableExpr lhsVarExpr =
        VariableExpr.builder().setVariable(lhsVariable).setIsDecl(true).setIsFinal(true).build();

    AssignmentExpr assignExpr =
        AssignmentExpr.builder().setVariableExpr(lhsVarExpr).setValueExpr(methodExpr).build();

    assignExpr.accept(writerVisitor);
    assertThat(writerVisitor.write())
        .isEqualTo(
            "final String someStr = anArg.<String, Double, HashMap<HashMap<String, Integer>,"
                + " HashMap<String, Integer>>>foobar(anArg, anArg, anArg)");
  }

  @Test
  public void writeMethodInvocationExpr_chained() {
    Variable variable = Variable.builder().setType(TypeNode.INT).setName("libraryClient").build();
    VariableExpr varExpr = VariableExpr.builder().setVariable(variable).build();

    MethodInvocationExpr firstMethodExpr =
        MethodInvocationExpr.builder()
            .setMethodName("streamBooksCallable")
            .setExprReferenceExpr(varExpr)
            .build();
    MethodInvocationExpr secondMethodExpr =
        MethodInvocationExpr.builder()
            .setMethodName("doAnotherThing")
            .setExprReferenceExpr(firstMethodExpr)
            .build();
    MethodInvocationExpr methodExpr =
        MethodInvocationExpr.builder()
            .setMethodName("call")
            .setExprReferenceExpr(secondMethodExpr)
            .build();

    methodExpr.accept(writerVisitor);
    assertThat(writerVisitor.write())
        .isEqualTo("libraryClient.streamBooksCallable().doAnotherThing().call()");
  }

  /** =============================== STATEMENTS =============================== */
  @Test
  public void writeExprStatement() {
    MethodInvocationExpr methodExpr =
        MethodInvocationExpr.builder()
            .setMethodName("foobar")
            .setStaticReferenceName("SomeClass")
            .build();
    ExprStatement exprStatement = ExprStatement.withExpr(methodExpr);

    exprStatement.accept(writerVisitor);
    assertThat(writerVisitor.write()).isEqualTo("SomeClass.foobar();\n");
  }

  @Test
  public void writeWhileStatement_simple() {
    AssignmentExpr assignExpr = createAssignmentExpr("x", "3", TypeNode.INT);
    Statement assignExprStatement = ExprStatement.withExpr(assignExpr);
    List<Statement> whileBody = Arrays.asList(assignExprStatement, assignExprStatement);
    VariableExpr condExpr = createVariableExpr("condition", TypeNode.BOOLEAN);

    WhileStatement whileStatement =
        WhileStatement.builder().setConditionExpr(condExpr).setBody(whileBody).build();

    whileStatement.accept(writerVisitor);
    assertThat(writerVisitor.write())
        .isEqualTo(
            String.format(
                "%s%s%s%s", "while (condition) {\n", "int x = 3;\n", "int x = 3;\n", "}\n"));
  }

  @Test
  public void writeIfStatement_simple() {
    AssignmentExpr assignExpr = createAssignmentExpr("x", "3", TypeNode.INT);
    Statement assignExprStatement = ExprStatement.withExpr(assignExpr);
    List<Statement> ifBody = Arrays.asList(assignExprStatement, assignExprStatement);
    VariableExpr condExpr = createVariableExpr("condition", TypeNode.BOOLEAN);

    IfStatement ifStatement =
        IfStatement.builder().setConditionExpr(condExpr).setBody(ifBody).build();

    ifStatement.accept(writerVisitor);
    assertThat(writerVisitor.write())
        .isEqualTo(
            String.format("%s%s%s%s", "if (condition) {\n", "int x = 3;\n", "int x = 3;\n", "}\n"));
  }

  @Test
  public void writeIfStatement_withElse() {
    AssignmentExpr assignExpr = createAssignmentExpr("x", "3", TypeNode.INT);
    Statement assignExprStatement = ExprStatement.withExpr(assignExpr);
    List<Statement> ifBody = Arrays.asList(assignExprStatement, assignExprStatement);
    VariableExpr condExpr = createVariableExpr("condition", TypeNode.BOOLEAN);

    IfStatement ifStatement =
        IfStatement.builder()
            .setConditionExpr(condExpr)
            .setBody(ifBody)
            .setElseBody(ifBody)
            .build();

    ifStatement.accept(writerVisitor);
    assertEquals(
        writerVisitor.write(),
        String.format(
            "%s%s%s" + "%s%s%s%s",
            "if (condition) {\n",
            "int x = 3;\n",
            "int x = 3;\n",
            "} else {\n",
            "int x = 3;\n",
            "int x = 3;\n",
            "}\n"));
  }

  @Test
  public void writeIfStatement_elseIfs() {
    List<Statement> ifBody =
        Arrays.asList(
            ExprStatement.withExpr(createAssignmentExpr("x", "3", TypeNode.INT)),
            ExprStatement.withExpr(createAssignmentExpr("fooBar", "true", TypeNode.BOOLEAN)));

    VariableExpr condExprOne = createVariableExpr("condition", TypeNode.BOOLEAN);
    VariableExpr condExprTwo = createVariableExpr("fooBarCheck", TypeNode.BOOLEAN);
    VariableExpr condExprThree = createVariableExpr("anotherCondition", TypeNode.BOOLEAN);
    VariableExpr condExprFour = createVariableExpr("lookAtMe", TypeNode.BOOLEAN);

    IfStatement ifStatement =
        IfStatement.builder()
            .setConditionExpr(condExprOne)
            .setBody(ifBody)
            .addElseIf(condExprTwo, ifBody)
            .addElseIf(condExprThree, ifBody)
            .addElseIf(condExprFour, ifBody)
            .build();

    ifStatement.accept(writerVisitor);
    String expected =
        String.format(
            createLines(13),
            "if (condition) {\n",
            "int x = 3;\n",
            "boolean fooBar = true;\n",
            "} else if (fooBarCheck) {\n",
            "int x = 3;\n",
            "boolean fooBar = true;\n",
            "} else if (anotherCondition) {\n",
            "int x = 3;\n",
            "boolean fooBar = true;\n",
            "} else if (lookAtMe) {\n",
            "int x = 3;\n",
            "boolean fooBar = true;\n",
            "}\n");

    assertEquals(writerVisitor.write(), expected);
  }

  @Test
  public void writeIfStatement_nested() {
    List<Statement> ifBody =
        Arrays.asList(
            ExprStatement.withExpr(createAssignmentExpr("x", "3", TypeNode.INT)),
            ExprStatement.withExpr(createAssignmentExpr("fooBar", "true", TypeNode.BOOLEAN)));

    VariableExpr condExprOne = createVariableExpr("condition", TypeNode.BOOLEAN);
    VariableExpr condExprTwo = createVariableExpr("fooBarCheck", TypeNode.BOOLEAN);
    VariableExpr condExprThree = createVariableExpr("anotherCondition", TypeNode.BOOLEAN);
    VariableExpr condExprFour = createVariableExpr("lookAtMe", TypeNode.BOOLEAN);

    IfStatement nestedTwoIfStatement =
        IfStatement.builder()
            .setConditionExpr(condExprThree)
            .setBody(ifBody)
            .setElseBody(ifBody)
            .build();
    IfStatement nestedOneIfStatement =
        IfStatement.builder()
            .setConditionExpr(condExprTwo)
            .setBody(
                Arrays.asList(
                    ExprStatement.withExpr(createAssignmentExpr("anInt", "10", TypeNode.INT)),
                    nestedTwoIfStatement))
            .build();
    IfStatement nestedZeroIfStatement =
        IfStatement.builder()
            .setConditionExpr(condExprOne)
            .setBody(Arrays.asList(nestedOneIfStatement))
            .addElseIf(condExprFour, ifBody)
            .build();

    IfStatement ifStatement =
        IfStatement.builder()
            .setConditionExpr(condExprOne)
            .setBody(Arrays.asList(nestedZeroIfStatement))
            .build();

    ifStatement.accept(writerVisitor);

    String expected =
        String.format(
            createLines(17),
            "if (condition) {\n",
            "if (condition) {\n",
            "if (fooBarCheck) {\n",
            "int anInt = 10;\n",
            "if (anotherCondition) {\n",
            "int x = 3;\n",
            "boolean fooBar = true;\n",
            "} else {\n",
            "int x = 3;\n",
            "boolean fooBar = true;\n",
            "}\n",
            "}\n",
            "} else if (lookAtMe) {\n",
            "int x = 3;\n",
            "boolean fooBar = true;\n",
            "}\n",
            "}\n");
    assertEquals(writerVisitor.write(), expected);
  }

  @Test
  public void writeForStatement() {
    AssignmentExpr assignExpr = createAssignmentExpr("x", "3", TypeNode.INT);
    Statement assignExprStatement = ExprStatement.withExpr(assignExpr);
    List<Statement> body = Arrays.asList(assignExprStatement, assignExprStatement);

    VariableExpr varDeclExpr = createVariableDeclExpr("str", TypeNode.STRING);
    Expr collectionExpr = MethodInvocationExpr.builder().setMethodName("getSomeStrings").build();

    ForStatement forStatement =
        ForStatement.builder()
            .setLocalVariableExpr(varDeclExpr)
            .setCollectionExpr(collectionExpr)
            .setBody(body)
            .build();

    forStatement.accept(writerVisitor);
    assertEquals(
        writerVisitor.write(),
        String.format(
            "%s%s%s%s",
            "for (String str : getSomeStrings()) {\n", "int x = 3;\n", "int x = 3;\n", "}\n"));
  }

  @Test
  public void writeTryCatchStatement_simple() {
    Reference exceptionReference = Reference.withClazz(IllegalArgumentException.class);
    TypeNode type = TypeNode.withReference(exceptionReference);
    VariableExpr variableExpr =
        VariableExpr.builder().setVariable(createVariable("e", type)).setIsDecl(true).build();

    TryCatchStatement tryCatch =
        TryCatchStatement.builder()
            .setTryBody(
                Arrays.asList(ExprStatement.withExpr(createAssignmentExpr("x", "3", TypeNode.INT))))
            .setCatchVariableExpr(variableExpr)
            .build();

    tryCatch.accept(writerVisitor);
    assertEquals(
        writerVisitor.write(),
        String.format(
            "%s%s%s%s",
            "try {\n", "int x = 3;\n", "} catch (IllegalArgumentException e) {\n", "}\n"));
  }

  @Test
  public void writeTryCatchStatement_withResources() {
    Reference exceptionReference = Reference.withClazz(IllegalArgumentException.class);
    TypeNode type = TypeNode.withReference(exceptionReference);
    VariableExpr variableExpr =
        VariableExpr.builder().setVariable(createVariable("e", type)).setIsDecl(true).build();

    TryCatchStatement tryCatch =
        TryCatchStatement.builder()
            .setTryResourceExpr(createAssignmentExpr("aBool", "false", TypeNode.BOOLEAN))
            .setTryBody(
                Arrays.asList(ExprStatement.withExpr(createAssignmentExpr("y", "4", TypeNode.INT))))
            .setCatchVariableExpr(variableExpr)
            .setCatchBody(
                Arrays.asList(
                    ExprStatement.withExpr(createAssignmentExpr("foobar", "123", TypeNode.INT))))
            .build();

    tryCatch.accept(writerVisitor);
    assertEquals(
        writerVisitor.write(),
        String.format(
            "%s%s%s%s%s",
            "try (boolean aBool = false) {\n",
            "int y = 4;\n",
            "} catch (IllegalArgumentException e) {\n",
            "int foobar = 123;\n",
            "}\n"));
  }

  @Test
  public void writeTryCatchStatement_sampleCodeNoCatch() {
    Reference exceptionReference = Reference.withClazz(IllegalArgumentException.class);
    TypeNode type = TypeNode.withReference(exceptionReference);
    VariableExpr variableExpr =
        VariableExpr.builder().setVariable(createVariable("e", type)).setIsDecl(true).build();

    TryCatchStatement tryCatch =
        TryCatchStatement.builder()
            .setTryBody(
                Arrays.asList(ExprStatement.withExpr(createAssignmentExpr("x", "3", TypeNode.INT))))
            .setIsSampleCode(true)
            .build();

    tryCatch.accept(writerVisitor);
    assertEquals(writerVisitor.write(), String.format("%s%s%s", "try {\n", "int x = 3;\n", "}\n"));
  }

  @Test
  public void writeTryCatchStatement_sampleCodeWithCatch() {
    Reference exceptionReference = Reference.withClazz(IllegalArgumentException.class);
    TypeNode type = TypeNode.withReference(exceptionReference);
    VariableExpr variableExpr =
        VariableExpr.builder().setVariable(createVariable("e", type)).setIsDecl(true).build();

    TryCatchStatement tryCatch =
        TryCatchStatement.builder()
            .setIsSampleCode(true)
            .setTryResourceExpr(createAssignmentExpr("aBool", "false", TypeNode.BOOLEAN))
            .setTryBody(
                Arrays.asList(ExprStatement.withExpr(createAssignmentExpr("y", "4", TypeNode.INT))))
            .setCatchVariableExpr(variableExpr)
            .setCatchBody(
                Arrays.asList(
                    ExprStatement.withExpr(createAssignmentExpr("foobar", "123", TypeNode.INT))))
            .build();

    tryCatch.accept(writerVisitor);
    assertEquals(
        writerVisitor.write(),
        String.format(
            "%s%s%s%s%s",
            "try (boolean aBool = false) {\n",
            "int y = 4;\n",
            "} catch (IllegalArgumentException e) {\n",
            "int foobar = 123;\n",
            "}\n"));
  }

  @Test
  public void writeMethodDefinition_basic() {
    MethodDefinition methodDefinition =
        MethodDefinition.builder()
            .setName("close")
            .setScope(ScopeNode.PUBLIC)
            .setReturnType(TypeNode.VOID)
            .setBody(
                Arrays.asList(ExprStatement.withExpr(createAssignmentExpr("x", "3", TypeNode.INT))))
            .build();

    methodDefinition.accept(writerVisitor);
    assertEquals(
        writerVisitor.write(),
        String.format("%s%s%s", "public void close() {\n", "int x = 3;\n", "}\n"));
  }

  @Test
  public void writeMethodDefinition_basicEmptyBody() {
    MethodDefinition methodDefinition =
        MethodDefinition.builder()
            .setName("close")
            .setScope(ScopeNode.PUBLIC)
            .setReturnType(TypeNode.VOID)
            .build();

    methodDefinition.accept(writerVisitor);
    assertEquals(writerVisitor.write(), "public void close() {\n}\n");
  }

  @Test
  public void writeMethodDefinition_basicAbstract() {
    MethodDefinition methodDefinition =
        MethodDefinition.builder()
            .setName("close")
            .setIsAbstract(true)
            .setScope(ScopeNode.PUBLIC)
            .setReturnType(TypeNode.VOID)
            .setBody(
                Arrays.asList(ExprStatement.withExpr(createAssignmentExpr("x", "3", TypeNode.INT))))
            .build();

    methodDefinition.accept(writerVisitor);
    assertEquals(
        writerVisitor.write(),
        String.format("%s%s%s", "public abstract void close() {\n", "int x = 3;\n", "}\n"));
  }

  @Test
  public void writeMethodDefinition_basicAbstractEmptyBody() {
    MethodDefinition methodDefinition =
        MethodDefinition.builder()
            .setName("close")
            .setIsAbstract(true)
            .setScope(ScopeNode.PUBLIC)
            .setReturnType(TypeNode.VOID)
            .build();

    methodDefinition.accept(writerVisitor);
    assertEquals(writerVisitor.write(), "public abstract void close();\n");
  }

  @Test
  public void writeMethodDefinition_withArgumentsAndReturnExpr() {
    ValueExpr returnExpr =
        ValueExpr.builder()
            .setValue(PrimitiveValue.builder().setType(TypeNode.INT).setValue("3").build())
            .build();
    List<VariableExpr> arguments =
        Arrays.asList(
            VariableExpr.builder()
                .setVariable(createVariable("x", TypeNode.INT))
                .setIsDecl(true)
                .build(),
            VariableExpr.builder()
                .setVariable(createVariable("y", TypeNode.INT))
                .setIsDecl(true)
                .build());
    MethodDefinition methodDefinition =
        MethodDefinition.builder()
            .setName("close")
            .setScope(ScopeNode.PUBLIC)
            .setReturnType(TypeNode.INT)
            .setArguments(arguments)
            .setReturnExpr(returnExpr)
            .setBody(
                Arrays.asList(
                    ExprStatement.withExpr(
                        createAssignmentExpr("foobar", "false", TypeNode.BOOLEAN))))
            .build();

    methodDefinition.accept(writerVisitor);
    assertEquals(
        writerVisitor.write(),
        String.format(
            "%s%s%s%s",
            "public int close(int x, int y) {\n",
            "boolean foobar = false;\n",
            "return 3;\n",
            "}\n"));
  }

  @Test
  public void writeMethodDefinition_withAnnotationsAndThrows() {
    ValueExpr returnExpr =
        ValueExpr.builder()
            .setValue(PrimitiveValue.builder().setType(TypeNode.INT).setValue("3").build())
            .build();
    List<VariableExpr> arguments =
        Arrays.asList(
            VariableExpr.builder()
                .setVariable(createVariable("valOne", TypeNode.STRING))
                .setIsDecl(true)
                .build(),
            VariableExpr.builder()
                .setVariable(createVariable("valTwo", TypeNode.BOOLEAN))
                .setIsDecl(true)
                .build());
    MethodDefinition methodDefinition =
        MethodDefinition.builder()
            .setName("close")
            .setIsOverride(true)
            .setIsFinal(true)
            .setIsStatic(true)
            .setScope(ScopeNode.PROTECTED)
            .setReturnType(TypeNode.INT)
            .setThrowsExceptions(
                Arrays.asList(
                    TypeNode.withExceptionClazz(IOException.class),
                    TypeNode.withExceptionClazz(TimeoutException.class),
                    TypeNode.withExceptionClazz(InterruptedException.class)))
            .setArguments(arguments)
            .setReturnExpr(returnExpr)
            .setAnnotations(
                Arrays.asList(
                    AnnotationNode.withSuppressWarnings("all"), AnnotationNode.DEPRECATED))
            .setBody(
                Arrays.asList(
                    createForStatement(),
                    ExprStatement.withExpr(
                        createAssignmentExpr("foobar", "false", TypeNode.BOOLEAN))))
            .build();

    methodDefinition.accept(writerVisitor);
    assertEquals(
        writerVisitor.write(),
        String.format(
            createLines(10),
            "@SuppressWarnings(\"all\")\n",
            "@Deprecated\n",
            "@Override\n",
            "protected static final int close(String valOne, boolean valTwo) throws"
                + " IOException, TimeoutException, InterruptedException {\n",
            "for (String str : getSomeStrings()) {\n",
            "boolean aBool = false;\n",
            "}\n",
            "boolean foobar = false;\n",
            "return 3;\n",
            "}\n"));
  }

  @Test
  public void writeClassDefinition_basic() {
    ClassDefinition classDef =
        ClassDefinition.builder()
            .setPackageString("com.google.example.library.v1.stub")
            .setName("LibraryServiceStub")
            .setScope(ScopeNode.PUBLIC)
            .build();

    classDef.accept(writerVisitor);
    assertEquals(
        writerVisitor.write(),
        String.format(
            createLines(4),
            "package com.google.example.library.v1.stub;\n",
            "\n",
            "public class LibraryServiceStub {\n",
            "}"));
  }

  @Test
  public void writeClassDefinition_withAnnotationsExtendsAndImplements() {
    ClassDefinition classDef =
        ClassDefinition.builder()
            .setPackageString("com.google.example.library.v1.stub")
            .setName("LibraryServiceStub")
            .setScope(ScopeNode.PUBLIC)
            .setIsFinal(true)
            .setAnnotations(
                Arrays.asList(
                    AnnotationNode.DEPRECATED, AnnotationNode.withSuppressWarnings("all")))
            .setExtendsType(TypeNode.STRING)
            .setImplementsTypes(
                Arrays.asList(
                    TypeNode.withReference(Reference.withClazz(Appendable.class)),
                    TypeNode.withReference(Reference.withClazz(Cloneable.class)),
                    TypeNode.withReference(Reference.withClazz(Readable.class))))
            .build();

    classDef.accept(writerVisitor);
    assertEquals(
        writerVisitor.write(),
        String.format(
            createLines(6),
            "package com.google.example.library.v1.stub;\n",
            "\n",
            "@Deprecated\n",
            "@SuppressWarnings(\"all\")\n",
            "public final class LibraryServiceStub extends String implements Appendable,"
                + " Cloneable, Readable {\n",
            "}"));
  }

  @Test
  public void writeClassDefinition_statementsAndMethods() {
    List<Reference> subGenerics =
        Arrays.asList(
            Reference.withClazz(String.class), Reference.withClazz(MethodDefinition.class));
    Reference mapEntryReference =
        Reference.builder().setClazz(Map.Entry.class).setGenerics(subGenerics).build();
    List<Reference> generics =
        Arrays.asList(Reference.withClazz(ClassDefinition.class), mapEntryReference);
    Reference mapReference = Reference.builder().setClazz(Map.class).setGenerics(generics).build();

    List<Statement> statements =
        Arrays.asList(
            ExprStatement.withExpr(
                VariableExpr.builder()
                    .setVariable(
                        createVariable(
                            "x", TypeNode.withReference(Reference.withClazz(AssignmentExpr.class))))
                    .setIsDecl(true)
                    .setScope(ScopeNode.PRIVATE)
                    .build()),
            ExprStatement.withExpr(
                VariableExpr.builder()
                    .setVariable(createVariable("y", TypeNode.withReference(mapReference)))
                    .setIsDecl(true)
                    .setScope(ScopeNode.PROTECTED)
                    .build()));

    MethodDefinition methodOne =
        MethodDefinition.builder()
            .setName("open")
            .setScope(ScopeNode.PUBLIC)
            .setReturnType(TypeNode.BOOLEAN)
            .setReturnExpr(
                ValueExpr.builder()
                    .setValue(
                        PrimitiveValue.builder().setType(TypeNode.BOOLEAN).setValue("true").build())
                    .build())
            .build();

    MethodDefinition methodTwo =
        MethodDefinition.builder()
            .setName("close")
            .setScope(ScopeNode.PUBLIC)
            .setReturnType(TypeNode.VOID)
            .setBody(
                Arrays.asList(
                    ExprStatement.withExpr(
                        createAssignmentExpr("foobar", "false", TypeNode.BOOLEAN))))
            .build();

    List<MethodDefinition> methods = Arrays.asList(methodOne, methodTwo);

    ClassDefinition nestedClassDef =
        ClassDefinition.builder()
            .setName("IAmANestedClass")
            .setIsNested(true)
            .setScope(ScopeNode.PRIVATE)
            .setIsStatic(true)
            .setMethods(Arrays.asList(methodOne))
            .build();

    ClassDefinition classDef =
        ClassDefinition.builder()
            .setPackageString("com.google.example.library.v1.stub")
            .setName("LibraryServiceStub")
            .setScope(ScopeNode.PUBLIC)
            .setStatements(statements)
            .setMethods(methods)
            .setNestedClasses(Arrays.asList(nestedClassDef))
            .build();

    classDef.accept(writerVisitor);
    assertEquals(
        writerVisitor.write(),
        String.format(
            createLines(25),
            "package com.google.example.library.v1.stub;\n",
            "\n",
            "import static java.util.Map.Entry;\n",
            "\n",
            "import com.google.api.generator.engine.ast.AssignmentExpr;\n",
            "import com.google.api.generator.engine.ast.ClassDefinition;\n",
            "import com.google.api.generator.engine.ast.MethodDefinition;\n",
            "import java.util.Map;\n",
            "\n",
            "public class LibraryServiceStub {\n",
            "private AssignmentExpr x;\n",
            "protected Map<ClassDefinition, Entry<String, MethodDefinition>> y;\n",
            "public boolean open() {\n",
            "return true;\n",
            "}\n",
            "public void close() {\n",
            "boolean foobar = false;\n",
            "}\n",
            "\n",
            "private static class IAmANestedClass {\n",
            "public boolean open() {\n",
            "return true;\n",
            "}\n",
            "}\n",
            "}"));
  }

  private static String createLines(int numLines) {
    return new String(new char[numLines]).replace("\0", "%s");
  }

  private static AssignmentExpr createAssignmentExpr(
      String variableName, String value, TypeNode type) {
    VariableExpr variableExpr = createVariableDeclExpr(variableName, type);
    Value val = PrimitiveValue.builder().setType(type).setValue(value).build();
    Expr valueExpr = ValueExpr.builder().setValue(val).build();
    return AssignmentExpr.builder().setVariableExpr(variableExpr).setValueExpr(valueExpr).build();
  }

  private static VariableExpr createVariableExpr(String variableName, TypeNode type) {
    return createVariableExpr(variableName, type, false);
  }

  private static VariableExpr createVariableDeclExpr(String variableName, TypeNode type) {
    return createVariableExpr(variableName, type, true);
  }

  private static VariableExpr createVariableExpr(
      String variableName, TypeNode type, boolean isDecl) {
    return VariableExpr.builder()
        .setVariable(createVariable(variableName, type))
        .setIsDecl(isDecl)
        .build();
  }

  private static Variable createVariable(String variableName, TypeNode type) {
    return Variable.builder().setName(variableName).setType(type).build();
  }

  private static ForStatement createForStatement() {
    Expr collectionExpr = MethodInvocationExpr.builder().setMethodName("getSomeStrings").build();
    ExprStatement assignExprStatement =
        ExprStatement.withExpr(createAssignmentExpr("aBool", "false", TypeNode.BOOLEAN));
    List<Statement> body = Arrays.asList(assignExprStatement);
    return ForStatement.builder()
        .setLocalVariableExpr(createVariableDeclExpr("str", TypeNode.STRING))
        .setCollectionExpr(collectionExpr)
        .setBody(body)
        .build();
  }
}<|MERGE_RESOLUTION|>--- conflicted
+++ resolved
@@ -97,14 +97,8 @@
   /** =============================== EXPRESSIONS =============================== */
 
   @Test
-<<<<<<< HEAD
-  public void writeStringObjectValue_assigenmentExpr() {
-    IdentifierNode identifier = IdentifierNode.builder().setName("x").build();
-    Variable variable = Variable.builder().setIdentifier(identifier).setType(TypeNode.STRING).build();
-=======
   public void writeStringObjectValue_assignmentExpr() {
     Variable variable = Variable.builder().setName("x").setType(TypeNode.STRING).build();
->>>>>>> 7d90a07f
     VariableExpr variableExpr =
         VariableExpr.builder().setVariable(variable).setIsDecl(true).build();
 
