--- conflicted
+++ resolved
@@ -7,11 +7,8 @@
     "ExprStatementTest",
     "ForStatementTest",
     "IdentifierNodeTest",
-<<<<<<< HEAD
+    "InstanceofExprTest",
     "JavaDocCommentTest",
-=======
-    "InstanceofExprTest",
->>>>>>> 29eff55a
     "MethodDefinitionTest",
     "NullObjectValueTest",
     "PrimitiveValueTest",
