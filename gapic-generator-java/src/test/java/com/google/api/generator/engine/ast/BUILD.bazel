--- conflicted
+++ resolved
@@ -10,11 +10,8 @@
     "TryCatchStatementTest",
     "PrimitiveValueTest",
     "ReferenceTest",
-<<<<<<< HEAD
     "TernaryExprTest",
-=======
     "NullObjectValueTest",
->>>>>>> 185c98d5
 ]
 
 filegroup(
