--- conflicted
+++ resolved
@@ -12,11 +12,7 @@
     ],
     deps = [
         "//src/main/java/com/google/api/generator/engine/ast",
-<<<<<<< HEAD
-        "@com_google_guava_guava__com_google_api_codegen//jar",
         "@google_java_format_all_deps//jar",
-=======
         "@com_google_guava_guava//jar",
->>>>>>> 92c9a5bf
     ],
 )